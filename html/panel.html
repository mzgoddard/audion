--- conflicted
+++ resolved
@@ -16,9 +16,9 @@
   </style>
 </head>
 <body>
-<<<<<<< HEAD
   <div id='dev-tools-panel'>
     <div id='text-sandbox'></div>
+    <div id='page-size-detector'></div>
     <div id='graph'></div>
     <div id='lower-left-menu'>
       <img src='media/images/see-whole-graph.svg'
@@ -33,23 +33,6 @@
       Web audio events occurred before developer tools had opened.
       Please refresh the page to use this tool.
     </div>
-=======
-  <div id='text-sandbox'></div>
-  <div id='page-size-detector'></div>
-  <div id='graph'></div>
-  <div id='lower-left-menu'>
-    <img src='media/images/see-whole-graph.svg'
-        id='resize-to-fit-button'
-        alt='Resize to fit.'
-        title='Resize to fit.'>
-  </div>
-  <div id='loading-screen'>
-    <div id="spinner"></div>
-  </div>
-  <div id='updates-missing-screen'>
-    Web audio events occurred before developer tools had opened.
-    Please refresh the page to use this tool.
->>>>>>> 0343e467
   </div>
   <script src="js/jquery.min.js"></script>
   <script src="js/index.js"></script> <!-- This is lodash. -->
